--- conflicted
+++ resolved
@@ -66,11 +66,7 @@
         auroc = roc_auc_score(y_true, distance_scores)
         results["AUROC"] = auroc
 
-<<<<<<< HEAD
-from utils import outlier
-=======
     return results
->>>>>>> 50c32605
 
 
 def metrics_stage_1(true_label, predict_label):
